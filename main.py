--- conflicted
+++ resolved
@@ -245,19 +245,12 @@
             "binance_key_set": bool(os.getenv("BINANCE_API_KEY")),
             "openai_key_set": bool(os.getenv("OPENAI_API_KEY")),
             "news_key_set": bool(os.getenv("NEWSAPI_KEY")),
-<<<<<<< HEAD
-            "milvus_token_set": bool(os.getenv("MILVUS_TOKEN")),
-            "neo4j_configured": bool(os.getenv("NEO4J_URI")),
-        },
-        "timestamp": datetime.now().isoformat()
-=======
             "tavily_key_set": bool(os.getenv("TAVILY_API_KEY")),
             "milvus_token_set": bool(os.getenv("MILVUS_TOKEN")),
             "neo4j_uri_set": bool(os.getenv("NEO4J_URI")),
             "qdrant_url_set": bool(os.getenv("QDRANT_URL")),
         },
         "timestamp": datetime.utcnow().isoformat(),
->>>>>>> 723b79ef
     }
 
 
